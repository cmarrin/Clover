--- conflicted
+++ resolved
@@ -63,11 +63,7 @@
 		491886F42C5EDAE70053F2C0 /* Lucid.h */ = {isa = PBXFileReference; lastKnownFileType = sourcecode.c.h; name = Lucid.h; path = ../Runtime/Lucid.h; sourceTree = "<group>"; };
 		492BB6302C6E58C20022D290 /* PostLightEffects.h */ = {isa = PBXFileReference; lastKnownFileType = sourcecode.c.h; name = PostLightEffects.h; path = ../PostLightEffects/PostLightEffects.h; sourceTree = "<group>"; };
 		492BB6312C6E58C20022D290 /* PostLightEffects.ino */ = {isa = PBXFileReference; explicitFileType = sourcecode.cpp.cpp; name = PostLightEffects.ino; path = ../PostLightEffects/PostLightEffects.ino; sourceTree = "<group>"; };
-<<<<<<< HEAD
-		492BB6322C6E58C20022D290 /* PostLightEffects.lucid */ = {isa = PBXFileReference; lastKnownFileType = text; name = PostLightEffects.lucid; path = ../PostLightEffects/PostLightEffects.lucid; sourceTree = "<group>"; };
-=======
 		492BB6322C6E58C20022D290 /* PostLightEffects.lucid */ = {isa = PBXFileReference; explicitFileType = sourcecode.cpp.cpp; name = PostLightEffects.lucid; path = ../PostLightEffects/PostLightEffects.lucid; sourceTree = "<group>"; };
->>>>>>> eeeacc75
 		4941A0EF2BB6F59900CE3C9E /* compile */ = {isa = PBXFileReference; explicitFileType = "compiled.mach-o.executable"; includeInIndex = 0; path = compile; sourceTree = BUILT_PRODUCTS_DIR; };
 		4941A0F22BB6F59900CE3C9E /* compile.cpp */ = {isa = PBXFileReference; lastKnownFileType = sourcecode.cpp.cpp; path = compile.cpp; sourceTree = "<group>"; };
 		4941A1012BBA1D2800CE3C9E /* Flicker.lucid */ = {isa = PBXFileReference; explicitFileType = sourcecode.cpp.cpp; name = Flicker.lucid; path = ../examples/Flicker.lucid; sourceTree = "<group>"; };
